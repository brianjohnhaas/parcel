# If windows, don't attempt to load library
from intervaltree import Interval
import os
import time

import requests
import urlparse

from segment import SegmentProducer
from const import HTTP_CHUNK_SIZE
from log import get_logger
from utils import print_download_information, write_offset, md5sum,\
    print_closing_header, print_opening_header

<<<<<<< HEAD
# Are we running on windows?
if os.name == 'nt':
    from threading import Thread as Process
else:
    # Assume a posix system
    from multiprocessing import Process

# Logging
=======
>>>>>>> 85e19730
log = get_logger('client')


def download_worker(client, path, file_id, producer):
    while True:
        interval = producer.q_work.get()
        if interval is None:
            return log.debug('Producer returned with no more work')
        client.read_write_segment(path, file_id, interval, producer.q_complete)


class Client(object):

    def __init__(self, uri, token, n_procs, directory,
                 segment_md5sums=False, debug=False):
        """Creates a parcel client object.

        :param str uri:
            The uri path [scheme://server:port/path] of the remote server
        :param str token:
            The authentication token that will be added to the HTTP
            X-Auth-Token header
        :param int n_procs:
            The number of processes to use in download
        :param str directory:
            The directory to which any data will be downloaded

        """
        self.token = token
        self.n_procs = n_procs
        self.uri = uri if uri.endswith('/') else uri + '/'
        self.directory = directory
        self.segment_md5sums = segment_md5sums
        self.debug = debug

        # Nullify timers
        self.start, self.stop = None, None

    ############################################################
    #                          REST
    ############################################################

    def construct_header(self, start=None, end=None):
        """Return a standard header for any parcel HTTP request.  If ``start``
        and ``end`` are specified, then the header will contain a Range
        request.

        :param int start: optional. The beginning of the range interval
        :param int end: optional.
            The end of the range interval. This value is inclusive.
            If give range A-B, then both bytes A and B will be
            included.
        :returns: A dictionary header containing the token

        """

        header = {
            'X-Auth-Token': self.token,
        }
        if start is not None and end is not None:
            header['Range'] = 'bytes={}-{}'.format(start, end)
            # provide host because it's mandatory, range request
            # may not work otherwise
            scheme, host, path, params, q, frag = urlparse.urlparse(self.uri)
            header['host'] = host
        return header

    def make_file_request(self, file_id, headers, verify=False,
                          close=False, max_retries=16):
        """Make request for file and return the response.

        :param str file_id: The id of the entity being requested.
        :param dict headers: Request headers. see :func:`construct_header()`.
        :param bool verify: Verify SSL hostname
        :param bool close:
            Automatically close the connection. Set to true if you just
            the response header.
        :returns: A `requests` response.

        """
        url = urlparse.urljoin(self.uri, file_id)
        log.debug('Request to {}'.format(url))

        # Set urllib3 retries and mount for session
        a = requests.adapters.HTTPAdapter(max_retries=max_retries)
        s = requests.Session()
        s.mount(urlparse.urlparse(url).scheme, a)

        r = s.get(url, headers=headers, verify=verify, stream=True)
        try:
            r.raise_for_status()
        except Exception as e:
            raise RuntimeError('{}: {}'.format(str(e), r.text))
        if close:
            r.close()
        return r

    def request_file_information(self, file_id):
        """Make a request to the data server for information on the file.

        :param str file_id: The id of the entity being requested.
        :returns: Tuple containing the name and size of the entity

        """

        headers = self.construct_header()
        r = self.make_file_request(file_id, headers, close=True)
        size = long(r.headers['Content-Length'])
        log.info('Request responded: {} bytes'.format(size))
        attachment = r.headers.get('content-disposition', None)
        name = attachment.split('filename=')[-1] if attachment else None
        return name, size

    ############################################################
    #                          Util
    ############################################################

    def check_transfer_size(self, actual, expected):
        """Simple validation on any expected versus actual sizes.

        :param int actual: The size that was actually transferred
        :param int actual: The size that was expected to be transferred

        """

        if actual != expected:
            log.error(
                'Transfer size incorrect: {} != {} expected'.format(
                    actual, expected))
            return False
        return True

    def get_file_path(self, file_id, file_name):
        """Function to standardize the output path for a download.

        :param str file_id: The id of the file
        :param str file_name: The file name
        :returns: A string specifying the full download path

        """

        if file_name:
            return os.path.join(self.directory, '{}_{}'.format(
                file_id, file_name))
        else:
            return os.path.join(self.directory, file_id)

    def get_state_file_path(self, file_id, file_name):
        """Function to standardize the state path for a download.

        :param str file_id: The id of the file
        :param str file_name: The file name
        :returns: A string specifying the full download path

        """

        if file_name:
            return os.path.join(self.directory, '.{}_{}.parcel'.format(
                file_id, file_name))
        else:
            return os.path.join(self.directory, '.{}.parcel'.format(file_id))

    def read_write_segment(self, path, file_id, interval, q_complete):
        """Read data from the data server and write it to a file.

        :param str file_id: The id of the file
        :params str path: A string specifying the full download path
        :params tuple segment:
            A tuple containing the interval to download (start, end)
        :params q_out: A multiprocessing Queue used for async reporting
        :returns: The total number of bytes written

        """

        written = 0
        # Create header that specifies range and make initial stream
        # request. Note the 1 subtracted from the end of the interval
        # is because the HTTP range request is inclusive of the top of
        # the interval.
        start, end = interval.begin, interval.end-1
        assert end >= start, 'Invalid segment range.'
        headers = self.construct_header(start, end)
        r = self.make_file_request(file_id, headers)

        # Iterate over the data stream
        log.debug('Initializing segment: {}-{}'.format(start, end))
        for chunk in r.iter_content(chunk_size=HTTP_CHUNK_SIZE):
            if not chunk:
                continue  # Empty are keep-alives.
            offset = start + written
            written += len(chunk)

            # Write the chunk to disk, create an interval that
            # represents the chunk, get md5 info if necessary, and
            # report completion back to the producer
            write_offset(path, chunk, offset)
            if self.segment_md5sums:
                iv_data = {'md5sum': md5sum(chunk)}
            else:
                iv_data = None
            segment = Interval(offset, offset+len(chunk), iv_data)
            q_complete.put(segment)

        if not self.check_transfer_size(
                written, interval.end - interval.begin):
            return self.read_write_segment(
                path, file_id, interval, q_complete)
        return written

    ############################################################
    #                       Reporting
    ############################################################

    def initialize_file_download(self, file_id, name, path, size):
        """Start the file transfer. Start logging, set the file size.

        :param str file_id: The id of the file
        :param str name: The name of the file
        :params str path: A string specifying the full download path
        :params int size: The total size of the file
        :returns: None

        """

        print_download_information(file_id, size, name, path)

    def finalize_file_download(self, size, total_received):
        """Finalize the download. Validate the download and clean up reporting.

        :params int size: The expcected size of the file
        :params int total_received: The number of bytes actually received.
        :returns: None

        """

        self.check_transfer_size(size, total_received)

    def start_timer(self):
        """Start a download timer.

        :returns: None

        """

        self.start_time = time.time()

    def stop_timer(self, file_size=None):
        """Stop a download timer and pring a summary.

        :returns: None

        """

        self.stop_time = time.time()
        if file_size > 0:
            rate = (int(file_size)*8/1e9) / (self.stop_time - self.start_time)
            log.info(
                'Download complete: {0:.2f} Gbps average'.format(rate))

    ############################################################
    #                     Main download
    ############################################################

    def download_files(self, file_ids, *args, **kwargs):
        """Download a list of files.

        :params list file_ids:
            A list of strings containing the ids of the entities to download

        """
        # Short circuit of no ids given
        if not file_ids:
            log.warn('No file ids given.')
            return

        # Log file ids
        for file_id in file_ids:
            log.info('Given file id: {}'.format(file_id))

        # Download each file
        for file_id in set(file_ids):
            try:
                self.parallel_download(file_id, *args, **kwargs)
            except Exception as e:
                log.error('Unable to download {}: {}'.format(
                    file_id, str(e)))
                if self.debug:
                    raise
            finally:
                print_closing_header(file_id)

    def parallel_download(self, file_id, verify=False):
        """Start ``self.n_procs`` to download the file.

        :params str file_id:
            String containing the id of the entity to download

        """

        # File informaion
        print_opening_header(file_id)
        name, size = self.request_file_information(file_id)
        path = self.get_file_path(file_id, name)

        # Where to load and save download state
        state_path = self.get_state_file_path(file_id, name)

        self.initialize_file_download(file_id, name, path, size)

        # Create segments to stream
        producer = SegmentProducer(
            file_id=file_id,
            file_path=path,
            save_path=state_path,
            load_path=state_path,
            n_procs=self.n_procs,
            size=size,
            check_segment_md5sums=self.segment_md5sums,
        )
        args = (self, path, file_id, producer)

        # Divide work amongst process pool
        pool = [Process(target=download_worker, args=args)
                for i in range(self.n_procs)]
        for p in pool:
            p.start()
        self.start_timer()
        producer.wait_for_completion()
        self.stop_timer()<|MERGE_RESOLUTION|>--- conflicted
+++ resolved
@@ -12,7 +12,6 @@
 from utils import print_download_information, write_offset, md5sum,\
     print_closing_header, print_opening_header
 
-<<<<<<< HEAD
 # Are we running on windows?
 if os.name == 'nt':
     from threading import Thread as Process
@@ -21,8 +20,6 @@
     from multiprocessing import Process
 
 # Logging
-=======
->>>>>>> 85e19730
 log = get_logger('client')
 
 
